--- conflicted
+++ resolved
@@ -7,15 +7,12 @@
 
 ## [Unreleased]
 ### Changed
-<<<<<<< HEAD
 - Slight improvements to README.md 'Basic Usage' example
-=======
 - Clarify error message when task output includes an error
 - Use `bach` to execute tasks
 
 ### Fixed
 - Fix error that occurs when `watchMode` option is not specified
->>>>>>> eb3ed94c
 
 ## [0.2.0] - 2020-01-03
 ### Added
